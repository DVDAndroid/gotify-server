--- conflicted
+++ resolved
@@ -174,11 +174,7 @@
                         <div className={classes.header}>
                             {this.renderTitle()}
                             <Typography variant="body1" className={classes.date}>
-<<<<<<< HEAD
-                                <TimeAgo date={date}/>
-=======
-                                <TimeAgo date={date} title={new Date(date).toLocaleString()} />
->>>>>>> 87c71698
+                                <TimeAgo date={date}title={new Date(date).toLocaleString()} />
                             </Typography>
                             {this.renderPostponeIcon(fPostpone, postponed_at)}
                             <IconButton onClick={fDelete} className={`${classes.actionIcon} delete`}>
